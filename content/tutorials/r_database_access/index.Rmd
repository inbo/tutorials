---
title: "Read data from INBO databases (SQL Server) with R"
description: "Database access using R"
author: "Stijn Van Hoey"
date: 2017-02-03
categories: ["r"]
tags: ["database", "r", "data"]
output: 
    md_document:
        preserve_yaml: true
        variant: markdown_github
---

```{r setup, include=FALSE}
knitr::opts_chunk$set(echo = TRUE, cache = TRUE)
```

## Connection to INBO database

Here we provide the approach using the package DBI, which is also used by RStudio.^[Formerly, connections were made using the package [RODBC](https://cran.r-project.org/web/packages/RODBC/index.html)]. This package enables the link between R and the (remote) database.
After installation of the needed packages (`install.packages(c("DBI", "glue", "tidyverse"))`), the packages can be loaded:

```{r, loadpackage, warning = FALSE, message = FALSE}
library(DBI)
library(glue)
library(tidyverse)
```

To create a database connection, different approaches are available as explained in the next section:

1. Use the dedicated `connect_inbo_dbase` function in the inborutils package
2. Setup the required parameters yourself
3. Reuse existing registered connections on your computer

### Inborutils function

To support the connection to INBO databases, a dedicated function is available in the [inborutils package](https://inbo.github.io/inborutils/index.html), called `connect_inbo_dbase`. The function provides support to connect to INBO databases and uses the _Connections pane_ in the Rstudio interface:

![odbc-connecties](./database-R/connections_pane.png)

To use the `connect_inbo_dbase` function, make sure to install the `inborutils` package, following the [installation instructions](https://inbo.github.io/inborutils/#installation). After a successfull installation, load the library and create a database connection:

```{r connect-fn-default}
library(inborutils)
my_connection <- connect_inbo_dbase("D0021_00_userFlora")
```

Once the connection is successfully established, the database can be queried.

<<<<<<< HEAD
__Remark for Linux users__: When working in Linux, this setup (using `Trusted connection`) requires an active *kerberos* session. More information about the setup and functionality is to be found in the tutorial on kerberos installation.
=======
__Note For Linux/Mac users__:

As the function uses the `SQL Server` driver by default and this driver is not available for Linux/Mac, a custom driver can be provided as well, for example using the `ODBC Driver 17 for SQL Server`:

```{r}
library(inborutils)
my_connection <- connect_inbo_dbase("D0021_00_userFlora", 
                                 sql_driver = "ODBC Driver 17 for SQL Server")
```

__Remark for Linux users__: When working in Linux, this setup (using `Trusted connection`) requires an active *kerberos* session. More information about the setup and functionality is to be found in the [tutorial on kerberos installation](https://inbo.github.io/tutorials/installation/user/user_install_kerberos/).
>>>>>>> bebf0fbf

### Setting up the connection yourself

In case you want to setup the connection yourself (e.g. errors using inborutils), 
you can do so by providing the necessary parameters:


```{r eval=FALSE}
my_connection <- DBI::dbConnect(odbc::odbc(),
      driver = "SQL Server",
      server = "inbo-sql07-prd.inbo.be", # or inbo-sql08-prd.inbo.be
      port = 1433,
      database = "D0021_00_userFlora", # or your database of interest
      trusted_connection = "Yes")
```

The most important parameters are `server` and `database`, the others should normally be kept as such. For the first one, remember that database names starting with `M`, `S` or `W` can be accessed using the `inbo-sql08-prd.inbo.be` server and others (mostly with `D`) use the `inbo-sql07-prd.inbo.be` server. The database name is the name of the database (if you can't remember the name, connect with a database you do know, e.g. _D0021_00_userFlora_ and you'll see an overview of the existing databases on that server after connecting.)

### Use existing MSAccess connection name

When you query data from a SQL database that is already accessible using MSAccess, such a database is also accessible from R. For Windows users, the most important element is to know the so-called `DSN` (i.e. a registered Data Source Name). Actually, it is just the name of the database as it is known by your computer (and MS Access). The easiest way to check the `DSN` is to check the [*registered ODBC connections*](http://www.stata.com/support/faqs/data-management/configuring-odbc-win/) in the administrator tools menu. 

For Dutch-speaking Windows 7 users: 

    > Kies in het Configuratiescherm van Windows de optie Systeembeheer > Gegevensbronnen (ODBC). De optie Systeembeheer verschijnt in de categorie Systeem en onderhoud.

You should see a list similar to the list underneath, with the names of the available DSN names enlisted:

![odbc-connecties](./database-R/odbc_gegevensbron.png)


An alternative way to check the DSN name of a database already working on with Access, is to check the DSN inside MS Access (in dutch, check menu item *Koppelingsbeheer*): 

![access-dsn](./database-R/access_dsn.png)


For example, the DSN name `UserFlora` or `Cydonia-prd` can be used to query these databases and extract data from it with similar queries to the one used in MSAccess. First of all, the connection with the database need to be established, by using the `odbcConnect` function, providing the DSN name as argument:

For Windows users:

```{r eval = FALSE}
my_connection <- odbcConnect("UserFlora")
```

Once the connection is successfully established, the database can be queried. 

## Get a complete table from the database

The function `dbReadTable` can be used to load an entire table from a database. For example, to extract the `tblTaxon` table from the flora database:

```{r querytable}
rel_taxa <- dbReadTable(my_connection, "relTaxonTaxonGroep")
head(rel_taxa) %>% knitr::kable()
```

The connection `my_connection`, made earlier, is used as the first argument. The table name is the second argument.

**Remark:** If you have no idea about the size of the table you're trying to load from the database, this could be rather tricky and cumbersome. Hence, it is probably better to only extract a portion of the table using a query.

## Execute a query to the database

The function `dbGetQuery` provides more flexibilty as it can be used to try any SQL-query on the database. A complete introduction to the SQL language is out of scope here. We will focus on the application and the reusage of a query.

```{r queryrun}
meting <- dbGetQuery(my_connection, paste("SELECT TOP 10 * FROM dbo.tblMeting", 
                                          "WHERE COR_X IS NOT NULL"))
head(meting) %>% knitr::kable()
```

## Create and use query templates

When you regularly use similar queries, with some minimal alterations, you do not want to copy/paste each time the entire query. It is prone to errors and you're script will become verbose. It is advisable to create query *templates*, that can be used within the `dbGetQuery` function. 

Consider the execution of the following query. We are interested in those records with valid X and Y coordinates for the measurement, based on a given dutch name:

```{r queryexample}
subset_meting <- dbGetQuery(my_connection, 
    "SELECT meet.COR_X
    	 , meet.Cor_Y
    	 , meet.MetingStatusCode
    	 , tax.NaamNederlands
    	 , tax.NaamWetenschappelijk
    	 , waar.IFBLHokID
    FROM  tblMeting AS meet
    	LEFT JOIN tblTaxon AS tax ON tax.ID = meet.TaxonID
    	LEFT JOIN tblWaarneming AS waar ON waar.ID = meet.WaarnemingID
    WHERE meet.Cor_X IS NOT NULL
    	AND meet.Cor_X != 0
    	AND tax.NaamNederlands LIKE 'Wilde hyacint'")
head(subset_meting) %>% knitr::kable()
```

If we need this query regularly, but each time using a different `tax.NaamNederlands` (only the name changes), it is worthwhile to invest some time in the creation of a small custom function that uses this query as a template. Let's create a function `flora_records_on_dutch_name` that takes a valid database connection and a given Dutch name and returns the relevant subset of the data for this query:

```{r querytemplate}
flora_records_on_dutch_name <- function(dbase_connection, dutch_name) {
     dbGetQuery(dbase_connection, glue_sql(
            "SELECT meet.Cor_X
            	 , meet.COr_Y
            	 , meet.MetingStatusCode
            	 , tax.NaamNederlands
            	 , tax.NaamWetenschappelijk
            	 , waar.IFBLHokID
            FROM  dbo.tblMeting meet
            	LEFT JOIN dbo.tblTaxon AS tax ON tax.ID = meet.TaxonID
            	LEFT JOIN dbo.tblWaarneming AS waar ON waar.ID = meet.WaarnemingID
            WHERE meet.Cor_X IS NOT NULL
            	AND meet.Cor_X != 0
            	AND tax.NaamNederlands LIKE {dutch_name}",
            dutch_name = dutch_name,
            .con = dbase_connection))
}
```

Hence, instead of copy-pasting the whole query each time (which could be error-prone), we can reuse the function for different names:

```{r}
hyacint <- flora_records_on_dutch_name(my_connection, "Wilde hyacint")
head(hyacint) %>% knitr::kable()
```

```{r}
bosanemoon <- flora_records_on_dutch_name(my_connection, "Bosanemoon")
head(bosanemoon) %>% knitr::kable()
```

**Remark:** Do not forget to close your connection when finished. 

```{r closeit}
dbDisconnect(my_connection)
```

## The `glue_sql` function {#glue_sql}

In order to accomplish the re-usage of a query for different input names (`dutch_name`), the `glue_sql` function is used from the [glue package](https://glue.tidyverse.org/reference/glue_sql.html). The `glue_sql` function (and the more general `glue` function) provides the ability to combine text and variable values in a single charactor string (i.e. the query to execute). For each variable name required in the query (any part of your query you want to have interchangeable), a representation in the query is given by the variable name you use in R, put in between curly brackets. For example, if you have the `dutch_name` variable in R, you can use it inside the query as `{dutch_name}`:

```{r sprintfex1}
dutch_name <- 'Jan'
an_integer <- 3
a_float <- 2.8
glue('This prints a combination of a name: {dutch_name}, an integer: {an_integer} and a float value: {a_float}')
```

Whereas the `glue` function is a general function for strings, the `glue_sql` function is specifically created to setup queries to databases. More information is provided [here](https://db.rstudio.com/best-practices/run-queries-safely/#using-glue_sql) and [here](https://glue.tidyverse.org/reference/glue_sql.html).



<|MERGE_RESOLUTION|>--- conflicted
+++ resolved
@@ -47,21 +47,7 @@
 
 Once the connection is successfully established, the database can be queried.
 
-<<<<<<< HEAD
-__Remark for Linux users__: When working in Linux, this setup (using `Trusted connection`) requires an active *kerberos* session. More information about the setup and functionality is to be found in the tutorial on kerberos installation.
-=======
-__Note For Linux/Mac users__:
-
-As the function uses the `SQL Server` driver by default and this driver is not available for Linux/Mac, a custom driver can be provided as well, for example using the `ODBC Driver 17 for SQL Server`:
-
-```{r}
-library(inborutils)
-my_connection <- connect_inbo_dbase("D0021_00_userFlora", 
-                                 sql_driver = "ODBC Driver 17 for SQL Server")
-```
-
 __Remark for Linux users__: When working in Linux, this setup (using `Trusted connection`) requires an active *kerberos* session. More information about the setup and functionality is to be found in the [tutorial on kerberos installation](https://inbo.github.io/tutorials/installation/user/user_install_kerberos/).
->>>>>>> bebf0fbf
 
 ### Setting up the connection yourself
 
