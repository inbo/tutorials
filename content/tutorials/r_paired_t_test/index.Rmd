---
title: "Mixed model formulation of a paired t-test"
description: "Learn some insights about mixed models based on a simple example"
author: "Hans Van Calster"
date: "`r Sys.Date()`"
categories: ["r", "statistics"]
tags: ["r", "analysis", "mixed model"]
output: 
    md_document:
        preserve_yaml: true
        variant: gfm
---

```{r setup, include=FALSE}
knitr::opts_chunk$set(echo = TRUE)
```


## What you will learn

In this tutorial we explain the analogy between the paired t-test and the corresponding mixed model formulation.

## Used packages

```{r packages, message=FALSE, comment=FALSE, warning=FALSE}
library(knitr)
library(lme4)
library(tidyr)
library(broom)
library(DHARMa)
```



## Data

- plot: identifies paired measurements
- response: measurement values
- treatment: identifies two treatments (a and b)


```{r data}
set.seed(124)

paired_data <- data.frame(
  plot = rep(1:10, 2),
  response = c(rnorm(10), rnorm(10, 3, 1.5)),
  treatment = rep(c("a", "b"), each = 10)
)

paired_data$treatment <- as.factor(paired_data$treatment)
paired_data$plot <- as.factor(paired_data$plot)

# in wide format
paired_data_wide <- pivot_wider(
  paired_data,
  id_cols = plot,
  names_from = treatment,
  values_from = response
)
```


```{r paired-data}
kable(paired_data)
```


```{r paired-data-wide}
kable(paired_data_wide)
```


## The paired t-test


```{r t-test}
ttest <- with(
  paired_data_wide,
  t.test(y = a, x = b, paired = TRUE)
)
```


```{r t-test-table}
kable(tidy(ttest))
```


## Alternative, but equivalent formulation via a lineair mixed model

Plot identifies the paired measurements. 
A random effect for plot allows us to take this dependence into account.

```{r lmm}
mm <- lmer(response ~ treatment + (1 | plot),
  data = paired_data
)
```

The parameter estimates for treatment b gives the difference compared to treatment a (= intercept), accounting for the paired nature of the data. 
This difference is the same as the *estimate* for the paired t-test.

```{r lmmsummary, warning=FALSE}
kable(tidy(mm))
```

The anova output gives us a test for treatment in terms of an F-test. 
The t-test is based on the t-statistic.
Both test statistics are related: $F = t^2$.

```{r lmmanova}
kable(anova(mm))
```

```{r}
anova(mm)[["F value"]]
unname(ttest[["statistic"]])^2
```

We can calculate the confidence interval given as part of the t-test output, based on the t-distributie.


```{r verschil}
difference <- data.frame(
  diff = summary(mm)$coefficients[2, 1],
  se = summary(mm)$coefficients[2, 2]
)

difference$lwr <- difference$diff - qt(p = 1 - 0.05 / 2, df = 9) * difference$se
difference$upr <- difference$diff + qt(p = 1 - 0.05 / 2, df = 9) * difference$se
```


```{r ci-diff}
kable(difference)
```


The recommended procedure to calculate a confidence interval for parameters of mixed models is, however, to use the `confint` function. 
Either an approximation (Wald statistic) or a profile likelihood confidence interval can be calculated.
These intervals are slightly different from the t-distribution based confidence interval.

Via profile likelihood:

```{r BIprofile, warning=FALSE}
kable(confint(mm, parm = "treatmentb", method = "profile"))
```

Wald-type confidence interval:

```{r BIwald}
kable(confint(mm, parm = "treatmentb", method = "Wald"))
```

Were model assuptions met? 
Yes.

```{r}
DHARMa::plotQQunif(mm)
```
<<<<<<< HEAD



## Take home message

The standard paired t-test is typically used to test for a significant differences between two paired treatments.
We can formulate the test in terms of a mixed model.
The benefit is that we get more informative model output, which allows us among other things to check if model assumptions were met.
For the paired t-test, one assumption is that the paired differences between treatments follow a normal distribution.
When these assumptions are not met, the flexibility of the mixed model framework allows to improve the model to better fit the requirements for the data at hand.
For instance, one can choose from a number of parametric statistical distributions that are likely to fit the data (for counts, the Poisson or negative binomial distribution can be chosen, and for binary or proportional data, a binomial distribution is an obvious choice).
=======
>>>>>>> acefe9b9
<|MERGE_RESOLUTION|>--- conflicted
+++ resolved
@@ -159,8 +159,6 @@
 ```{r}
 DHARMa::plotQQunif(mm)
 ```
-<<<<<<< HEAD
-
 
 
 ## Take home message
@@ -171,5 +169,3 @@
 For the paired t-test, one assumption is that the paired differences between treatments follow a normal distribution.
 When these assumptions are not met, the flexibility of the mixed model framework allows to improve the model to better fit the requirements for the data at hand.
 For instance, one can choose from a number of parametric statistical distributions that are likely to fit the data (for counts, the Poisson or negative binomial distribution can be chosen, and for binary or proportional data, a binomial distribution is an obvious choice).
-=======
->>>>>>> acefe9b9
