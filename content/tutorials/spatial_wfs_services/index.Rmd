---
title: "Using WFS service in R"
description: "How to use WFS (vectors/features) GIS services within R scripts"
author: "Thierry Onkelinx, Hans Van Calster, Floris Vanderhaeghe"
date: "`r Sys.Date()`"
categories: ["r"]
tags: ["gis", "webservice", "r", "maps"]
bibliography: "../../articles/reproducible_research.bib"
output: 
    md_document:
        preserve_yaml: true
        variant: gfm
---

```{r include = FALSE}
library(knitr)
opts_chunk$set(
  cache = TRUE,
  autodep = TRUE
)
```

# What is WFS?

In computing, the [Open Geospatial Consortium (OGC) **Web Feature Service (WFS)**](http://www.opengeospatial.org/standards/wfs) Interface Standard provides an interface allowing requests for geographical features across the web using platform-independent calls. 
One can think of geographical features as the "source code" behind a map, whereas the Web Mapping Service (WMS) interface or online tiled mapping portals like Google Maps return only an image, which end-users cannot edit or spatially analyze. 

The standard output format for reading or downloading data from a WFS is the XML-based Geography Markup Language (GML), but other formats like shapefiles or geojson are also available. 
In early 2006 the OGC members approved the OpenGIS GML Simple Features Profile. 
This profile is designed both to increase interoperability between WFS servers and to improve the ease of implementation of the WFS standard. 
(Source: [Wikipedia](https://en.wikipedia.org/wiki/Web_Feature_Service))

Before we embark on using a WFS service in R, we would like to draw your attention to the following issue when using a WFS service in a workflow that needs to be reproducible in the longer term. 
A distributed, stable storage of the GIS data used in a workflow is necessary to make that workflow reproducible on a longer term. 
When using dynamic databases and web services, where the data they present are expected to evolve (e.g. by always pointing at the latest release in these WFS-cases), this is not guaranteed if you just use the WFS service to directly read GIS data from it. 
Instead of directly reading the GIS data, it is also possible to download the data from the WFS service to disk (and possibly archive on, e.g., Zenodo) in order to obtain a stable version that can be re-used later by reading it from disk.
Also, in case it takes a long time to get the GIS data from the WFS service, downloading instead of directly reading is often a better choice.
On the other hand, some types of workflows might instead require the most up to date GIS data that are available to be retrieved while no workflow reproducibility is needed.
Do note that publishing the workflow is always recommended for published work.
It serves the scientific community and it is also a way of proving scientific quality - hence reproducibility is often the best choice for published work.

Some of the material presented in this tutorial benefitted from a tutorial presented at the Use of R in Official Statistics conference in The Hague, September 2018 [Spatial Analysis in R with Open Geodata](https://github.com/TWIAV/Spatial_Analysis_in_R_with_Open_Geodata/) and from @lovelace_geocomputation_2020.

# Useful overviews of web feature services

WFS services for Belgium and regions in Belgium:

- [overview of WFS services for Flanders region](https://overheid.vlaanderen.be/Webdiensten-Overdrachtdiensten)
- [overview compiled by Michel Stuyts](https://wfs.michelstuyts.be/), which is [also available on gitlab](https://gitlab.com/GIS-projects/Belgium-WFS/)
- [overview maintained by DOV Vlaanderen](https://dov.vlaanderen.be/page/interessante-webservices)

European portals:

- [inspire geoportal](https://inspire-geoportal.ec.europa.eu/): European portal for spatial data - some of which have a WFS service
- [environmental data for Europe](https://discomap.eea.europa.eu/Index/): many of the products listed have either a WMS or a WFS service 

Worldwide coverage:

- [spatineo directory](https://directory.spatineo.com/)


# Used packages

```{r}
library(sf) # simple features packages for handling vector GIS data
library(httr) # generic webservice package
library(tidyverse) # a suite of packages for data wrangling, transformation, plotting, ...
library(ows4R) # interface for OGC webservices

```

# Get to know what the service can do with `GetCapabilities`

First of all we need the URL of the service. 

```{r}
wfs_bwk <- "https://geoservices.informatievlaanderen.be/overdrachtdiensten/BWK/wfs"
```

Next, we append information to the URL address with the aid of `httr::parse_url` and `httr::build_url`.
The former function parses an URL into a list for easier programmatic addition of information to the URL.
The latter function does the reverse and builds the URL from the list object.

The `url$query` slot is where you instruct the WFS what information it should return.
It is constructed as a list with name-value pairs.
For now, we only need to specify the `GetCapabilities` request.
Other information such as passing `version = 2.0.0` can be added, but is not required (by default, the latest version of the WFS service will be chosen).

```{r}
url <- parse_url(wfs_bwk)
url$query <- list(service = "wfs",
                  #version = "2.0.0", # facultative
                  request = "GetCapabilities"
                  )
request <- build_url(url)
request
```

With `GetCapabilities`, we obtain a complete overview of all metadata for the web service.

To see all capabilities, you can visit [the request in the webbrowser](`r request`). 
For instance opening the page in the webbrowser and searching for "Filter_Capabilities" allows you to see all possible ways to filter the data from a WFS layer (e.g. restrict the downloaded data to a specified bounding box with `SpatialOperator name="BBOX"`).

Instead of searching the page on the web, there are several ways to access specific pieces of information programmatically. 
We will show here how to do this using functions in the `ows4R` package. 
The first thing we need to do is generate a connection to the WFS with the aid of `WFSClient$new()`.


```{r}
bwk_client <- WFSClient$new(wfs_bwk, 
                            serviceVersion = "2.0.0") #serviceVersion must be provided here
```

The resulting object `bwk_client` is an R6 object. 
If you are not familiar with R6 object, you might want to read [the R6 chapter in Advanced R](https://adv-r.hadley.nz/r6.html).

Printing ``bwk_client` looks like this:

```{r}
bwk_client
```

The features listed can be accessed using `$`.
We can see that some of them are again functions.
As a first example, the following code will list all available layers for that WFS.


```{r}
bwk_client$getFeatureTypes(pretty = TRUE)
```

Another way of accessing this information is:

```{r}
bwk_client$getFeatureTypes() %>%
  map_chr(function(x){x$getName()})

bwk_client$getFeatureTypes() %>%
  map_chr(function(x){x$getTitle()})
```

We are using `purrr::map()` functionalities here, because the output of `bwk_client$getFeatureTypes()` is a list and each element of the list contains information about a layer.


Let's turn back our attention to `getCapabilities()` and see what information we can extract from it.

```{r}
bwk_client$getCapabilities()
```

This is again an R6 class object and the `$` can be used to chain together several functions, much in the  same way as the pipe operator `%>%`. 
The following chunk illustrates its use. 
Try executing this incrementally (select and execute code up to first `$`, second `$`, ...) to see what happens.

```{r}
bwk_client$
  getCapabilities()$
  findFeatureTypeByName("BWK:Bwkhab")$
  getDescription() %>%
  map_chr(function(x){x$getName()})
```

This lists all available fields for the layer "BWK:Bwkhab".

Here is how to get a character vector naming all available operations of the WFS:


```{r}
bwk_client$
  getCapabilities()$
  getOperationsMetadata()$
  getOperations() %>%
  map_chr(function(x){x$getName()})
```


The next chunk shows how we can extract the available output formats.
We will see later that `GetFeature` is the operation needed to read or download data from the WFS. 
The metadata for this operation has what we want and we can extract it with a combination of `purrr::map()` and ``purrr::pluck()`.

```{r}
bwk_client$
  getCapabilities()$
  getOperationsMetadata()$
  getOperations() %>%
  map(function(x){x$getParameters()}) %>%
  pluck(3, "outputFormat")
```

<!--
Another interesting piece of metadata we might be interested in is which spatial operations the WFS service is able to do. 
-->



Some more examples follow.
Let's extract the bounding boxes for all layers. 

```{r}
bwk_client$
  getCapabilities()$ 
  getFeatureTypes() %>%  
  map(function(x){x$getBoundingBox()})
```

As expected for this WFS, the bounding boxes are the same for all layers.

The final example shows how to get the abstract so we can read about the contents of the layers.

```{r}
bwk_client$
  getCapabilities()$ 
  getFeatureTypes() %>%  
  map_chr(function(x){x$getAbstract()})
```



# Read or download vector data from WFS: `GetFeature` 

## Example 1: an entire layer

The map of regions of Belgium.

```{r}
wfs_regions <- "https://eservices.minfin.fgov.be/arcgis/services/R2C/Regions/MapServer/WFSServer"
regions_client <- WFSClient$new(wfs_regions, 
                            serviceVersion = "2.0.0")
regions_client$getFeatureTypes(pretty = TRUE)
```


```{r}
url <- parse_url(wfs_regions)
url$query <- list(service = "wfs",
                  #version = "2.0.0", # optional
                  request = "GetFeature",
                  typename = "regions",
                  srsName = "EPSG:4326",
                  outputFormat = "GEOJSON")
request <- build_url(url)

bel_regions <- read_sf(request) #Lambert2008
```

```{r}
ggplot(bel_regions) +
  geom_sf()
```

## Example 2: filter by attributes

In this example, we only want to extract specific regions.
This can be done using either [standard OGC filter specification](https://www.ogc.org/standards/filter) or using a [Contextual Query Language (CQL) filter](https://www.loc.gov/standards/sru/cql/index.html),
for which a didactical explanation can be found [here](https://gcs-docs.s3.amazonaws.com/EVWHS/Miscellaneous/DevGuides/WFS/WFS_Query.htm).^[Note that CQL was formerly called Common Query Language.]
The latter, however, only works for WFS services that are hosted on a GeoServer!

In this example we also show how the previously used R code can be stitched together using the pipe (`%>%`) operator.


**Standard OGC filter**

Unfortunately, the standard OGC filter format is very verbose...

```{r}
wfs_regions %>%
  parse_url() %>%
  list_merge(query = list(service = "wfs",
                          #version = "2.0.0", # optional
                          request = "GetFeature",
                          typename = "regions",
                          srsName = "EPSG:4326",
                          outputFormat = "GEOJSON",
                          filter = "<Filter><PropertyIsEqualTo><PropertyName>regions:NameDUT</PropertyName><Literal>'Vlaams Gewest'</Literal></PropertyIsEqualTo></Filter>")) %>%
  build_url() %>%
  read_sf() %>%
  ggplot() +
  geom_sf()
```


**CQL filter**

We use a different WFS service for which CQL works.
First we need to know the names of the fields by which we can filter.


```{r}
wfs_vrbg <- "https://geoservices.informatievlaanderen.be/overdrachtdiensten/VRBG/wfs"

vrbg_client <- WFSClient$new(wfs_vrbg, 
                            serviceVersion = "1.1.0")

vrbg_client$
  getCapabilities()$
  findFeatureTypeByName("VRBG:Refprv")$
  getDescription() %>%
  map_chr(function(x){x$getName()})

# another way of doing this:
wfs_vrbg %>%
  parse_url() %>%
  list_merge(query = list(service = "wfs",
                          #version = "1.1.0", # optional
                          request = "DescribeFeatureType",
                          typeName = "VRBG:Refprv")) %>%
  build_url() %>%
  GET()
```

The CQL filter format is much more human readable and easier to code:

```{r}
sf_prov <- wfs_vrbg %>% 
  parse_url() %>% 
  list_merge(query = list(service = "wfs",
                          #version = "1.1.0", # optional
                          request = "GetFeature",
                          typeName = "VRBG:Refprv",
                          srsName = "EPSG:31370",
                          cql_filter="NAAM='West-Vlaanderen'",
                          outputFormat = "text/xml; subtype=gml/3.1.1")) %>% 
  build_url() %>% 
  read_sf(crs = 31370)

sf_prov
```

<<<<<<< HEAD
Also check out [example 4](#example4) for a more advanced use of the CQL filter.

Note, the rather exotic geometry type that is returned (MULTISURFACE).
=======
Note, the rather exotic geometry type that is returned (`MULTISURFACE`).
>>>>>>> 0e88df97
Some `sf` functions, such as `st_buffer()`, will not work out of the box for this type.
In this specific case, we need an intermediate step `st_cast(to = "GEOMETRYCOLLECTION")` to make it work.

```{r error=TRUE}
sf_prov %>% 
  st_buffer(dist = 100) # errors

sf_prov_buffer <- sf_prov %>% 
  st_cast(to = "GEOMETRYCOLLECTION") %>% 
  st_buffer(dist = 10000) # works

sf_prov %>% 
  ggplot() + 
  geom_sf(data = sf_prov_buffer) +
  geom_sf()
```

If you need to further convert to geometry type `POLYGON`, then use `st_collection_extract()` to extract the Polygon from the GeometryCollection:

```{r paged.print=FALSE}
sf_prov %>% 
  st_cast(to = "GEOMETRYCOLLECTION") %>% 
  st_collection_extract(type = "POLYGON")
```

## Example 3: restrict to a bounding box

This examples illustrates how you can read or download information from a WFS for further use in R. 

Let's start by reading in the "BWK:Bwkhab" layer for the Hallerbos area. 

The main part is defining the input and output. 
We store the data in [GeoJSON](https://en.wikipedia.org/wiki/GeoJSON) format which is an open standard format designed for representing simple geographical features, along with their non-spatial attributes. 
It is based on JSON, the JavaScript Object Notation.

We also add the bounding box from which we want to retrieve the data. 
This is very important to add. 
If you omit a bounding box, the service will return the entire map which can be very large.


```{r}
url <- parse_url(wfs_bwk)
url$query <- list(service = "WFS",
                  #version = "2.0.0", # optional
                  request = "GetFeature",
                  typename = "BWK:Bwkhab",
                  bbox = "142600,153800,146000,156900",
                  outputFormat = "application/json")
request <- build_url(url)
```

Let's check what we are about to read with `sf::st_layers()`.
This time, the function does return useful information, but the layer name BWK:Bwkhab seems to be overwritten.

```{r}
st_layers(request)
```


```{r}
bwk_hallerbos <- read_sf(request)
```


Note that the `layer = ...` argument of `sf:read_sf()` cannot be used to specify the layer when you pass a WFS GetFeature request to the function.


Let's make a simple plot of the object. 
Note that the object contains features outside of the bounding box. 
Those are features which have only some part within the bounding box.

```{r}
ggplot(bwk_hallerbos) + 
  geom_sf()
```

You can use `sf::st_write()` to save this layer in any format that is listed by `sf::st_drivers()`.

Continuing from the same request we got earlier, we can download the data with `httr::GET` and `httr::write_disk()`.

```{r}
file <- tempfile(fileext = ".geojson")
GET(url = request, 
    write_disk(file))
```

At this point, all features are downloaded and can be used in R as we would we any other local file. 
So we need to load the file with `read_sf()` from `sf`.

```{r}
bwk_hallerbos2 <- read_sf(file)
```


## Example 4: extract feature data at particular points {#example4}

In some situations, we do not need the spatial features (polygons, lines, points), but are interested in the data at a particular point (i.e. attribute table data) of the spatial feature. 
When working in a local GIS environment, one would use a spatial operator to extract the data (e.g. `within`, `intersects`, `contains`,...). 
As we discussed earlier, WFS supports certain spatial operators as part of the service to directly query this data and overcomes the need to download the spatial feature data first.


Consider the following use case: You want to extract the attribute data from a [soil map](http://www.geopunt.be/catalogus/datasetfolder/5c129f2d-4498-4bc3-8860-01cb2d513f8f) for a number of sampling points (point coordinates). 
This use case can be tackled by relying on the WFS service and the affiliated spatial operators.

Our example data point (in Lambert 72):

```{r}
x_lam <- 173995.67
y_lam <- 212093.44
```

From this point we know the data, so we can verify the result (in Dutch):

* Bodemtype:	s-Pgp3(v)
* Bodemserie:	Pgp
* Textuurklasse:	licht zandleem
* Drainageklasse:	uiterst nat, gereduceerd

Hence, we now want to extract these soil properties from the WFS, for the coordinates defined above. 
```{r}
properties_of_interest <- c("Drainageklasse",
                            "Textuurklasse",
                            "Bodemserie",
                            "Bodemtype")
```

The URL of the wfs service of the soil map of the Flemish region:
```{r}
wfs_bodemtypes <- "https://www.dov.vlaanderen.be/geoserver/bodemkaart/bodemtypes/wfs"
```

The essential part is to set up the proper query! 
The required data for the service is defined in the [metadata](https://www.dov.vlaanderen.be/geoserver/bodemkaart/bodemtypes/wfs?version=1.1.0&request=GetCapabilities&service=wfs) description. 
This can look a bit overwhelming at the start, but is a matter of looking for some specific elements of the (XML) document:

* `service` (WFS), `request` (GetFeature) and `version` (1.1.0) are mandatory fields (see below)
* `typeName`: Look at the different `<FeatureType...` enlisted and pick the `<Name>` of the one you're interested in. In this particular case `bodemkaart:bodemtypes` is the only one available.
* `outputFormat`: The supported output formats are enlisted in `<ows:Parameter name="outputFormat">`. As the service provides CSV as output, this is a straightforward option. `json` is another popular one.
* `propertyname`: A list of the attribute table fields (cfr. supra). A full list of the Flanders soil map is provided [here](https://www.dov.vlaanderen.be/geoserver/bodemkaart/bodemtypes/wfs?request=DescribeFeatureType).
* We also define the `CRS`, using the [EPSG code](http://spatialreference.org/).
* `CQL_FILTER`: Define the spatial operator, in this case `INTERSECTS` of the WFS `geom` and our `POINT` coordinate. The operators are enlisted in the `<ogc:SpatialOperators>` field.

Formatting all this information in a query and executing the request (`GET`) towards the service:

```{r}
query <- list(service = "WFS",
             request = "GetFeature",
             #version = "1.1.0", # optional
             typeName = "bodemkaart:bodemtypes",
             outputFormat = "csv",
             propertyname = as.character(paste(properties_of_interest,
                                               collapse = ",")),
             CRS = "EPSG:31370",
             CQL_FILTER = sprintf("INTERSECTS(geom,POINT(%s %s))",
                                  x_lam, y_lam)) 
result <- GET(wfs_bodemtypes, query = query)
result
```

The result is not yet formatted to be used as a dataframe. 
We need to use a small *trick* using the `textConnection` function to get from the result (bits) towards a readable output in a dataframe:

```{r}
df <- read.csv(textConnection(content(result, 'text')))
knitr::kable(df)
```

Which indeed corresponds to the data of the coordinate.

This procedure can also be turned into a function with lat, long and properties of interest as parameters.

# References<|MERGE_RESOLUTION|>--- conflicted
+++ resolved
@@ -326,13 +326,7 @@
 sf_prov
 ```
 
-<<<<<<< HEAD
-Also check out [example 4](#example4) for a more advanced use of the CQL filter.
-
-Note, the rather exotic geometry type that is returned (MULTISURFACE).
-=======
 Note, the rather exotic geometry type that is returned (`MULTISURFACE`).
->>>>>>> 0e88df97
 Some `sf` functions, such as `st_buffer()`, will not work out of the box for this type.
 In this specific case, we need an intermediate step `st_cast(to = "GEOMETRYCOLLECTION")` to make it work.
 
